--- conflicted
+++ resolved
@@ -66,112 +66,6 @@
             continue
         if name.startswith("_"):
             continue
-<<<<<<< HEAD
-        yield check_estimators_dtypes, name, Estimator
-        yield check_fit_score_takes_y, name, Estimator
-        yield check_dtype_object, name, Estimator
-
-        # Check that all estimator yield informative messages when
-        # trained on empty datasets
-        yield check_estimators_empty_data_messages, name, Estimator
-
-        if name not in CROSS_DECOMPOSITION + ['SpectralEmbedding']:
-            # SpectralEmbedding is non-deterministic,
-            # see issue #4236
-            # cross-decomposition's "transform" returns X and Y
-            yield check_pipeline_consistency, name, Estimator
-
-        if name not in ['Imputer']:
-            # Test that all estimators check their input for NaN's and infs
-            yield check_estimators_nan_inf, name, Estimator
-
-        if name not in ['GaussianProcess']:
-            # FIXME!
-            # in particular GaussianProcess!
-            yield check_estimators_overwrite_params, name, Estimator
-        if hasattr(Estimator, 'sparsify'):
-            yield check_sparsify_coefficients, name, Estimator
-
-        yield check_estimator_sparse_data, name, Estimator
-
-
-def test_transformers():
-    # test if transformers do something sensible on training set
-    # also test all shapes / shape errors
-    transformers = all_estimators(type_filter='transformer')
-    for name, Transformer in transformers:
-        # All transformers should either deal with sparse data or raise an
-        # exception with type TypeError and an intelligible error message
-        yield check_transformer_pickle, name, Transformer
-        if name not in ['AdditiveChi2Sampler', 'Binarizer', 'Normalizer',
-                        'PLSCanonical', 'PLSRegression', 'CCA', 'PLSSVD']:
-            yield check_transformer_data_not_an_array, name, Transformer
-        # these don't actually fit the data, so don't raise errors
-        if name not in ['AdditiveChi2Sampler', 'Binarizer', 'Normalizer']:
-            # basic tests
-            yield check_transformer, name, Transformer
-            yield check_transformers_unfitted, name, Transformer
-
-
-def test_clustering():
-    # test if clustering algorithms do something sensible
-    # also test all shapes / shape errors
-    clustering = all_estimators(type_filter='cluster')
-    for name, Alg in clustering:
-        # test whether any classifier overwrites his init parameters during fit
-        yield check_clusterer_compute_labels_predict, name, Alg
-        if name not in ('WardAgglomeration', "FeatureAgglomeration"):
-            # this is clustering on the features
-            # let's not test that here.
-            yield check_clustering, name, Alg
-            yield check_estimators_partial_fit_n_features, name, Alg
-
-
-def test_classifiers():
-    # test if classifiers can cope with non-consecutive classes
-    classifiers = all_estimators(type_filter='classifier')
-    for name, Classifier in classifiers:
-        # test classfiers can handle non-array data
-        yield check_classifier_data_not_an_array, name, Classifier
-        # test classifiers trained on a single label always return this label
-        yield check_classifiers_one_label, name, Classifier
-        yield check_classifiers_classes, name, Classifier
-        yield check_classifiers_pickle, name, Classifier
-        yield check_estimators_partial_fit_n_features, name, Classifier
-        # basic consistency testing
-        yield check_classifiers_train, name, Classifier
-        if (name not in ["MultinomialNB", "LabelPropagation", "LabelSpreading"]
-            # TODO some complication with -1 label
-                and name not in ["DecisionTreeClassifier",
-                                 "ExtraTreeClassifier"]):
-                # We don't raise a warning in these classifiers, as
-                # the column y interface is used by the forests.
-
-            # test if classifiers can cope with y.shape = (n_samples, 1)
-            yield check_classifiers_input_shapes, name, Classifier
-        # test if NotFittedError is raised
-        yield check_estimators_unfitted, name, Classifier
-
-
-def test_regressors():
-    regressors = all_estimators(type_filter='regressor')
-    # TODO: test with intercept
-    # TODO: test with multiple responses
-    for name, Regressor in regressors:
-        # basic testing
-        yield check_regressors_train, name, Regressor
-        yield check_regressor_data_not_an_array, name, Regressor
-        yield check_estimators_partial_fit_n_features, name, Regressor
-        # Test that estimators can be pickled, and once pickled
-        # give the same answer as before.
-        yield check_regressors_pickle, name, Regressor
-        if name != 'CCA':
-            # check that the regressor handles int input
-            yield check_regressors_int, name, Regressor
-        # Test if NotFittedError is raised
-        yield check_estimators_unfitted, name, Regressor
-
-=======
         for check in _yield_all_checks(name, Estimator):
             if issubclass(Estimator, ProjectedGradientNMF):
                 # The ProjectedGradientNMF class is deprecated
@@ -179,7 +73,6 @@
                     yield check, name, Estimator
             else:
                 yield check, name, Estimator
->>>>>>> cd12906c
 
 def test_configure():
     # Smoke test the 'configure' step of setup, this tests all the
@@ -208,69 +101,7 @@
         os.chdir(cwd)
 
 
-<<<<<<< HEAD
-def test_class_weight_classifiers():
-    # test that class_weight works and that the semantics are consistent
-    classifiers = all_estimators(type_filter='classifier')
-
-    clean_warning_registry()
-    with warnings.catch_warnings(record=True):
-        classifiers = [c for c in classifiers
-                       if 'class_weight' in c[1]().get_params().keys()]
-
-    for name, Classifier in classifiers:
-        if name == "NuSVC":
-            # the sparse version has a parameter that doesn't do anything
-            continue
-        if name.endswith("NB"):
-            # NaiveBayes classifiers have a somewhat different interface.
-            # FIXME SOON!
-            continue
-        yield check_class_weight_classifiers, name, Classifier
-
-
-def test_class_weight_auto_classifiers():
-    # Test that class_weight="auto" improves f1-score
-
-    # This test is broken; its success depends on:
-    # * a rare fortuitous RNG seed for make_classification; and
-    # * the use of binary F1 over a seemingly arbitrary positive class for two
-    #   datasets, and weighted average F1 for the third.
-    # Its expectations need to be clarified and reimplemented.
-    raise SkipTest('This test requires redefinition')
-
-    classifiers = all_estimators(type_filter='classifier')
-
-    clean_warning_registry()
-    with warnings.catch_warnings(record=True):
-        classifiers = [c for c in classifiers
-                       if 'class_weight' in c[1]().get_params().keys()]
-
-    for n_classes, weights in zip([2, 3], [[.8, .2], [.8, .1, .1]]):
-        # create unbalanced dataset
-        X, y = make_classification(n_classes=n_classes, n_samples=200,
-                                   n_features=10, weights=weights,
-                                   random_state=0, n_informative=n_classes)
-        X = StandardScaler().fit_transform(X)
-        X_train, X_test, y_train, y_test = train_test_split(X, y, test_size=.5,
-                                                            random_state=0)
-        for name, Classifier in classifiers:
-            if (name != "NuSVC"
-                # the sparse version has a parameter that doesn't do anything
-                    and not name.startswith("RidgeClassifier")
-                    # RidgeClassifier behaves unexpected
-                    # FIXME!
-                    and not name.endswith("NB")):
-                # NaiveBayes classifiers have a somewhat different interface.
-                # FIXME SOON!
-                yield (check_class_weight_auto_classifiers, name, Classifier,
-                       X_train, y_train, X_test, y_test, weights)
-
-
-def test_class_weight_auto_linear_classifiers():
-=======
 def test_class_weight_balanced_linear_classifiers():
->>>>>>> cd12906c
     classifiers = all_estimators(type_filter='classifier')
 
     clean_warning_registry()
