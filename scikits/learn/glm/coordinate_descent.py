--- conflicted
+++ resolved
@@ -17,11 +17,7 @@
 
 and for the Elastic Network::
 
-<<<<<<< HEAD
         0.5 * ||y - X w||_2 ^ 2 + alpha * rho * ||w||_1 + alpha * (1-rho) * 0.5 * ||w||_2 ^ 2
-=======
-        0.5 * ||R||_2 ^ 2 + alpha * rho * ||w||_1 + alpha * (1-rho) * 0.5 * ||w||_2 ^ 2
->>>>>>> 72d51be8
 
 Where R are the residuals between the output of the model and the expected
 value and w is the vector of weights to fit.
@@ -30,23 +26,16 @@
 import warnings
 import numpy as np
 
-<<<<<<< HEAD
 from .cd_fast import lasso_coordinate_descent, enet_coordinate_descent
 from .utils import lasso_objective, enet_objective, density
 from ..cross_val import KFold
 
-=======
-from cd_fast import lasso_coordinate_descent, enet_coordinate_descent
-from utils import lasso_objective, enet_objective, density
->>>>>>> 72d51be8
-
 class LinearModel(object):
     """Base class for Linear Model optimized with coordinate descent"""
 
     def __init__(self, w0=None):
         # weights of the model (can be lazily initialized by the ``fit`` method)
         self.coef_ = w0
-<<<<<<< HEAD
 
     def predict(self, X):
         """Linear model prediction: compute the dot product with the weights"""
@@ -128,18 +117,6 @@
 
 class ElasticNet(LinearModel):
     """Linear Model trained with L1 and L2 prior as regularizer
-=======
-
-    def predict(self, X):
-        """Linear model prediction: compute the dot product with the weights"""
-        X = np.asanyarray(X)
-        return np.dot(X, self.coef_)
-
-    def compute_density(self):
-        """Ratio of non-zero weights in the model"""
-        return density(self.coef_)
-
->>>>>>> 72d51be8
 
     rho=1 is the lasso penalty. Currently, rho <= 0.01 is not
     reliable, unless you supply your own sequence of alpha.
@@ -152,7 +129,6 @@
         The ElasticNet mixing parameter, with 0 < rho <= 1. 
     """
 
-<<<<<<< HEAD
     def __init__(self, alpha=1.0, rho=0.5, w0=None, tol=1e-4):
         super(ElasticNet, self).__init__(w0)
         self.alpha = alpha
@@ -163,32 +139,6 @@
         """Fit Elastic Net model with coordinate descent"""
         X = np.asanyarray(X, dtype=np.float64)
         Y = np.asanyarray(Y, dtype=np.float64)
-=======
-    def __init__(self, alpha=1.0, w0=None):
-        super(Lasso, self).__init__(w0)
-        self.alpha = float(alpha)
-
-    def fit(self, X, Y, maxit=100, tol=1e-4):
-        """Fit Lasso model with coordinate descent"""
-        X = np.asanyarray(X, dtype=np.float64)
-        Y = np.asanyarray(Y, dtype=np.float64)
-
-        nsamples = X.shape[0]
-        alpha = self.alpha * nsamples
-
-        if self.coef_ is None:
-            self.coef_ = np.zeros(X.shape[1], dtype=np.float64)
-
-        self.coef_, self.dual_gap_, self.eps_ = \
-                    lasso_coordinate_descent(self.coef_, alpha, X, Y, maxit, 10, tol)
-
-        if self.dual_gap_ > self.eps_:
-            warnings.warn('Objective did not converge, you might want to increase the number of interations')
-
-        # return self for chaining fit and predict calls
-        return self
-
->>>>>>> 72d51be8
 
         if self.coef_ is None:
             self.coef_ = np.zeros(X.shape[1], dtype=np.float64)
@@ -203,38 +153,12 @@
         if self.dual_gap_ > self.eps_:
             warnings.warn('Objective did not converge, you might want to increase the number of interations')
 
-<<<<<<< HEAD
-=======
-    def __init__(self, alpha=1.0, rho=0.5, w0=None):
-        super(ElasticNet, self).__init__(w0)
-        self.alpha = alpha
-        self.rho = rho
-
-    def fit(self, X, Y, maxit=100, tol=1e-4):
-        """Fit Elastic Net model with coordinate descent"""
-        X = np.asanyarray(X, dtype=np.float64)
-        Y = np.asanyarray(Y, dtype=np.float64)
-
-        if self.coef_ is None:
-            self.coef_ = np.zeros(X.shape[1], dtype=np.float64)
-
-        nsamples = X.shape[0]
-        alpha = self.alpha * self.rho * nsamples
-        beta = self.alpha * (1.0 - self.rho) * nsamples
-        self.coef_, self.dual_gap_, self.eps_ = \
-                    enet_coordinate_descent(self.coef_, alpha, beta, X, Y, maxit, 10, tol)
-
-        if self.dual_gap_ > self.eps_:
-            warnings.warn('Objective did not converge, you might want to increase the number of interations')
-
->>>>>>> 72d51be8
         # return self for chaining fit and predict calls
         return self
 
     def __repr__(self):
         return "ElasticNet cd"
 
-<<<<<<< HEAD
 
 class LinearModelPath(LinearModel):
     """Base class for iterative model fitting along a regularization path"""
@@ -317,17 +241,12 @@
     default_model_params = {"rho": 0.5}
 
 
-
 def lasso_path(X, y, eps=1e-3, n_alphas=100, **kwargs):
     """
     Compute Lasso path with coordinate descent
 
     See examples/plot_lasso_coordinate_descent_path.py for an example.
     """
-=======
-def lasso_path(X, y, eps=1e-3, n_alphas=100, **kwargs):
-    """Compute Lasso path with coordinate descent"""
->>>>>>> 72d51be8
     nsamples = X.shape[0]
     alpha_max = np.abs(np.dot(X.T, y)).max() / nsamples
     model = Lasso(alpha=alpha_max)
@@ -342,10 +261,7 @@
     weights = np.asarray(weights)
     return alphas, weights
 
-<<<<<<< HEAD
-
-=======
->>>>>>> 72d51be8
+
 def enet_path(X, y, eps=1e-3, n_alphas=100, rho=0.5, **kwargs):
     """Compute Elastic-Net path with coordinate descent"""
     nsamples = X.shape[0]
