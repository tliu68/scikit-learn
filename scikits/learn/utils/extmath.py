"""
Extended math utilities.
"""
# Authors: G. Varoquaux, A. Gramfort, A. Passos, O. Grisel
# License: BSD

import math

from . import check_random_state
import numpy as np

<<<<<<< HEAD

=======
from scipy import linalg

def norm(v):
    v = np.asarray(v)
    __nrm2, = linalg.get_blas_funcs(['nrm2'], [v])
    return __nrm2(v)


#XXX: We should have a function with numpy's slogdet API
>>>>>>> d6121a8c
def _fast_logdet(A):
    """
    Compute log(det(A)) for A symmetric
    Equivalent to : np.log(np.linalg.det(A))
    but more robust
    It returns -Inf if det(A) is non positive or is not defined.
    """
    # XXX: Should be implemented as in numpy, using ATLAS
    # http://projects.scipy.org/numpy/browser/trunk/numpy/linalg/linalg.py#L1559
    ld = np.sum(np.log(np.diag(A)))
    a = np.exp(ld / A.shape[0])
    d = np.linalg.det(A / a)
    ld += np.log(d)
    if not np.isfinite(ld):
        return -np.inf
    return ld


def _fast_logdet_numpy(A):
    """
    Compute log(det(A)) for A symmetric
    Equivalent to : np.log(nl.det(A))
    but more robust
    It returns -Inf if det(A) is non positive or is not defined.
    """
    sign, ld = np.linalg.slogdet(A)
    if not sign > 0:
        return -np.inf
    return ld


# Numpy >= 1.5 provides a fast logdet
if hasattr(np.linalg, 'slogdet'):
    fast_logdet = _fast_logdet_numpy
else:
    fast_logdet = _fast_logdet

try:
    factorial = math.factorial
except AttributeError:
    # math.factorial is only available in Python >= 2.6
    import operator
    def factorial(x):
        return reduce(operator.mul, xrange(2, x+1), 1)


try:
    import itertools
    combinations = itertools.combinations
except AttributeError:
    def combinations(seq, r=None):
        """Generator returning combinations of items from sequence <seq>
        taken <r> at a time. Order is not significant. If <r> is not given,
        the entire sequence is returned.
        """
        if r == None:
            r = len(seq)
        if r <= 0:
            yield []
        else:
            for i in xrange(len(seq)):
                for cc in combinations(seq[i+1:], r-1):
                    yield [seq[i]]+cc


def density(w, **kwargs):
    """Compute density of a sparse vector

    Return a value between 0 and 1
    """
    d = 0 if w is None else float((w != 0).sum()) / w.size
    return d


def safe_sparse_dot(a, b, dense_output=False):
    """Dot product that handle the sparse matrix case correctly"""
    from scipy import sparse
    if sparse.issparse(a) or sparse.issparse(b):
        ret = a * b
        if dense_output and hasattr(ret, "toarray"):
            ret = ret.toarray()
        return ret
    else:
        return np.dot(a,b)


def fast_svd(M, k, p=None, q=0, transpose='auto', random_state=0):
    """Computes the k-truncated randomized SVD

    Parameters
    ===========
    M: ndarray or sparse matrix
        Matrix to decompose

    k: int
        Number of singular values and vectors to extract.

    p: int (default is k)
        Additional number of samples of the range of M to ensure proper
        conditioning. See the notes below.

    q: int (default is 0)
        Number of power iterations (can be used to deal with very noisy
        problems).

    transpose: True, False or 'auto' (default)
        Whether the algorithm should be applied to M.T instead of M. The
        result should approximately be the same. The 'auto' mode will
        trigger the transposition if M.shape[1] > M.shape[0] since this
        implementation of randomized SVD tend to be a little faster in that
        case).

    random_state: RandomState or an int seed (0 by default)
        A random number generator instance to make behavior

    Notes
    =====
    This algorithm finds the exact truncated singular values decomposition
    using randomization to speed up the computations. It is particularly
    fast on large matrices on which you whish to extract only a small
    number of components.

    (k + p) should be strictly higher than the rank of M. This can be
    checked by ensuring that the lowest extracted singular value is on
    the order of the machine precision of floating points.

    References
    ==========
    Finding structure with randomness: Stochastic algorithms for constructing
    approximate matrix decompositions
    Halko, et al., 2009 (arXiv:909)

    A randomized algorithm for the decomposition of matrices
    Per-Gunnar Martinsson, Vladimir Rokhlin and Mark Tygert
    """
    if p == None:
        p = k

    random_state = check_random_state(random_state)
    n_samples, n_features = M.shape

    if transpose == 'auto' and n_samples > n_features:
        transpose = True
    if transpose:
        # this implementation is a bit faster with smaller shape[1]
        M = M.T

   # generating random gaussian vectors r with shape: (M.shape[1], k + p)
    r = random_state.normal(size=(M.shape[1], k + p))

    # sampling the range of M using by linear projection of r
    Y = safe_sparse_dot(M, r)
    del r

    # apply q power iterations on Y to make to further 'imprint' the top
    # singular values of M in Y
    for i in xrange(q):
        Y = safe_sparse_dot(M, safe_sparse_dot(M.T, Y))

    # extracting an orthonormal basis of the M range samples
    from .fixes import qr_economic
    Q, R = qr_economic(Y)
    del R

    # project M to the (k + p) dimensional space using the basis vectors
    B = safe_sparse_dot(Q.T, M)

    # compute the SVD on the thin matrix: (k + p) wide
    from scipy import linalg
    Uhat, s, V = linalg.svd(B, full_matrices=False)
    del B
    U = np.dot(Q, Uhat)

    if transpose:
        # transpose back the results according to the input convention
        return V[:k, :].T, s[:k], U[:, :k].T
    else:
        return U[:, :k], s[:k], V[:k, :]<|MERGE_RESOLUTION|>--- conflicted
+++ resolved
@@ -9,9 +9,6 @@
 from . import check_random_state
 import numpy as np
 
-<<<<<<< HEAD
-
-=======
 from scipy import linalg
 
 def norm(v):
@@ -19,9 +16,6 @@
     __nrm2, = linalg.get_blas_funcs(['nrm2'], [v])
     return __nrm2(v)
 
-
-#XXX: We should have a function with numpy's slogdet API
->>>>>>> d6121a8c
 def _fast_logdet(A):
     """
     Compute log(det(A)) for A symmetric
